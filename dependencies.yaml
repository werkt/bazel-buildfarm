options:
  languages: [ "java" ]
  resolvers:
    - id: "mavencentral"
      type: "default"
      url: https://repo.maven.apache.org/maven2/
    - id: "bintray"
      url: https://jcenter.bintray.com
  transitivity: runtime_deps
  versionConflictPolicy: highest

dependencies:
  com.google.code.findbugs:
    jsr305:
      lang: java
      version: "3.0.1"

  com.github.pcj:
    google-options:
      lang: java
      version: "1.0.0"

  com.google.errorprone:
    error_prone_core:
      lang: java
      version: "0.92"

  com.google.guava:
    guava:
      lang: java
      version: "23.5-jre"

<<<<<<< HEAD
  com.google.j2objc:
    j2objc-annotations:
      lang: java
      version: "1.1"
=======
  com.google.auth:
    google-auth-library-credentials:
      lang: java
      version: "0.9.1"

    google-auth-library-oauth2-http:
      lang: java
      version: "0.9.1"
>>>>>>> 0274ea55

  com.google.jimfs:
    jimfs:
      lang: java
      version: "1.1"

  com.google.protobuf:
    protobuf-java:
      lang: java
      version: "3.5.0"

    protobuf-java-util:
      lang: java
      version: "3.5.0"

  com.google.truth:
    truth:
      lang: java
      version: "0.36"

  io.netty:
    netty:
      lang: java
      modules: [ "buffer", "codec", "codec-http", "codec-http2", "codec-socks", "common", "handler",
<<<<<<< HEAD
        "handler-proxy", "resolver", "transport" ]
      version: "4.1.22.Final"
=======
        "handler-proxy", "resolver", "transport", "transport-native-epoll", "transport-native-kqueue",
        "transport-native-unix-common" ]
      version: "4.1.31.Final"
>>>>>>> 0274ea55

  io.grpc:
    grpc-all:
      lang: java
      version: "1.12.0"

    grpc:
      lang: java
      modules: [ "auth", "core", "context", "netty", "stub", "protobuf" ]
      version: "1.12.0"

  junit:
    junit:
      lang: java
      version: "4.12"

  org.mockito:
    mockito-core:
      lang: java
      version: "2.15.0"

  org.checkerframework:
    checker-qual:
      lang: java
      version: "2.5.2"

  redis.clients:
    jedis:
      lang: java
      version: "2.9.0"

  org.apache.commons:
    commons-pool2:
      lang: java
      version: "2.4.3"

  com.github.jnr:
    jnr-constants:
      lang: java
      version: "0.9.9"

    jnr-ffi:
      lang: java
      version: "2.1.7"

    jffi:
      lang: java
      version: "1.2.16"

  com.github.serceman:
    jnr-fuse:
      lang: java
      version: "0.5.1"<|MERGE_RESOLUTION|>--- conflicted
+++ resolved
@@ -10,32 +10,11 @@
   versionConflictPolicy: highest
 
 dependencies:
-  com.google.code.findbugs:
-    jsr305:
-      lang: java
-      version: "3.0.1"
-
   com.github.pcj:
     google-options:
       lang: java
       version: "1.0.0"
 
-  com.google.errorprone:
-    error_prone_core:
-      lang: java
-      version: "0.92"
-
-  com.google.guava:
-    guava:
-      lang: java
-      version: "23.5-jre"
-
-<<<<<<< HEAD
-  com.google.j2objc:
-    j2objc-annotations:
-      lang: java
-      version: "1.1"
-=======
   com.google.auth:
     google-auth-library-credentials:
       lang: java
@@ -44,7 +23,30 @@
     google-auth-library-oauth2-http:
       lang: java
       version: "0.9.1"
->>>>>>> 0274ea55
+
+  com.google.code.findbugs:
+    jsr305:
+      lang: java
+      version: "3.0.1"
+
+  com.google.errorprone:
+    error_prone_core:
+      lang: java
+      version: "0.92"
+
+    error_prone_annotations:
+      lang: java
+      version: "2.2.0"
+
+  com.google.guava:
+    guava:
+      lang: java
+      version: "23.5-jre"
+
+  com.google.j2objc:
+    j2objc-annotations:
+      lang: java
+      version: "1.1"
 
   com.google.jimfs:
     jimfs:
@@ -69,14 +71,9 @@
     netty:
       lang: java
       modules: [ "buffer", "codec", "codec-http", "codec-http2", "codec-socks", "common", "handler",
-<<<<<<< HEAD
-        "handler-proxy", "resolver", "transport" ]
-      version: "4.1.22.Final"
-=======
         "handler-proxy", "resolver", "transport", "transport-native-epoll", "transport-native-kqueue",
         "transport-native-unix-common" ]
       version: "4.1.31.Final"
->>>>>>> 0274ea55
 
   io.grpc:
     grpc-all:
@@ -126,6 +123,10 @@
       lang: java
       version: "1.2.16"
 
+    jffi:jar:native:
+      lang: java
+      version: "1.2.16"
+
   com.github.serceman:
     jnr-fuse:
       lang: java
