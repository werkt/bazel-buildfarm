// Copyright 2017 The Bazel Authors. All rights reserved.
//
// Licensed under the Apache License, Version 2.0 (the "License");
// you may not use this file except in compliance with the License.
// You may obtain a copy of the License at
//
//    http://www.apache.org/licenses/LICENSE-2.0
//
// Unless required by applicable law or agreed to in writing, software
// distributed under the License is distributed on an "AS IS" BASIS,
// WITHOUT WARRANTIES OR CONDITIONS OF ANY KIND, either express or implied.
// See the License for the specific language governing permissions and
// limitations under the License.
package build.buildfarm.common;

import com.google.common.base.Preconditions;
import com.google.common.hash.Funnels;
import com.google.common.hash.HashCode;
import com.google.common.hash.Hasher;
import com.google.common.hash.Hashing;
import com.google.common.io.ByteSource;
<<<<<<< HEAD
import com.google.devtools.remoteexecution.v1test.Action;
import com.google.devtools.remoteexecution.v1test.Digest;
=======
import build.bazel.remote.execution.v2.Action;
import build.bazel.remote.execution.v2.Digest;
import build.bazel.remote.execution.v2.DigestFunction;
>>>>>>> ec7a0536
import com.google.protobuf.ByteString;
import com.google.protobuf.Message;
import java.io.ByteArrayOutputStream;
import java.io.IOException;
import java.io.InputStream;
import java.nio.file.Files;
import java.nio.file.Path;

/** Utility methods to work with {@link Digest}. */
public class DigestUtil {

  /** Type of hash function to use for digesting blobs. */
  // The underlying HashFunctions are immutable and thread safe.
  @SuppressWarnings("ImmutableEnumChecker")
  public enum HashFunction {
    MD5(Hashing.md5()),
    SHA1(Hashing.sha1()),
    SHA256(Hashing.sha256());

    private final com.google.common.hash.HashFunction hash;
    final HashCode empty;

    private HashFunction(com.google.common.hash.HashFunction hash) {
      this.hash = hash;
      empty = this.hash.newHasher().hash();
    }

    public DigestFunction getDigestFunction() {
      if (this == SHA256) {
        return DigestFunction.SHA256;
      }
      if (this == SHA1) {
        return DigestFunction.SHA1;
      }
      if (this == MD5) {
        return DigestFunction.MD5;
      }
      return DigestFunction.UNKNOWN;
    }

    public static HashFunction get(DigestFunction digestFunction) {
      switch(digestFunction) {
      default:
      case UNRECOGNIZED:
      case UNKNOWN:
        throw new IllegalArgumentException(digestFunction.toString());
      case SHA256: return SHA256;
      case SHA1: return SHA1;
      case MD5: return MD5;
      }
    }

    public com.google.common.hash.HashFunction getHash() {
      return hash;
    }

    public boolean isValidHexDigest(String hexDigest) {
      return hexDigest != null && hexDigest.length() * 8 / 2 == hash.bits();
    }

    public HashCode empty() {
      return empty;
    }
  }

  /**
   * A special type of Digest that is used only as a remote action cache key. This is a separate
   * type in order to prevent accidentally using other Digests as action keys.
   */
  public static final class ActionKey {
    private final Digest digest;

    public Digest getDigest() {
      return digest;
    }

    private ActionKey(Digest digest) {
      this.digest = digest;
    }

    @Override
    public boolean equals(Object o) {
      if (o instanceof ActionKey) {
        ActionKey actionKey = (ActionKey) o;
        return digest.equals(actionKey.getDigest());
      }
      return false;
    }

    @Override
    public int hashCode() {
      return digest.hashCode();
    }
  }

  private final HashFunction hashFn;
  private final Digest empty;

  public static DigestUtil forHash(String hashName) {
    DigestFunction digestFunction = DigestFunction.valueOf(
        DigestFunction.getDescriptor().findValueByName(hashName));
    HashFunction hashFunction = HashFunction.get(digestFunction);
    return new DigestUtil(hashFunction);
  }

  public DigestUtil(HashFunction hashFn) {
    this.hashFn = hashFn;
    empty = buildDigest(hashFn.empty().toString(), 0);
  }

<<<<<<< HEAD
  public Digest compute(Path file) throws IOException {
    return compute(file, Files.size(file));
=======
  public DigestFunction getDigestFunction() {
    return hashFn.getDigestFunction();
  }

  public Digest compute(Path file) throws IOException {
    return buildDigest(computeHash(file), Files.size(file));
>>>>>>> ec7a0536
  }

  private String computeHash(Path file) throws IOException {
    return new ByteSource() {
      @Override
      public InputStream openStream() throws IOException {
        return Files.newInputStream(file);
      }
    }.hash(hashFn.getHash()).toString();
  }

<<<<<<< HEAD
  public Digest compute(Path file, long fileSize) throws IOException {
    return buildDigest(computeHash(file), fileSize);
  }

=======
>>>>>>> ec7a0536
  public Digest compute(ByteString blob) {
    Hasher hasher = hashFn.getHash().newHasher();
    try {
      blob.writeTo(Funnels.asOutputStream(hasher));
    } catch (IOException e) {
      /* impossible, due to Funnels.asOutputStream behavior */
    }
    return buildDigest(hasher.hash().toString(), blob.size());
  }

  public Digest build(String hexHash, long size) {
    if (!hashFn.isValidHexDigest(hexHash)) {
      throw new NumberFormatException(
        String.format("[%s] is not a valid %s hash.", hexHash, hashFn.name())
      );
    }
    return buildDigest(hexHash, size);
  }

  /**
   * Computes a digest of the given proto message. Currently, we simply rely on message output as
   * bytes, but this implementation relies on the stability of the proto encoding, in particular
   * between different platforms and languages. TODO(olaola): upgrade to a better implementation!
   */
  public Digest compute(Message message) {
    return compute(message.toByteString());
  }

  public ActionKey computeActionKey(Action action) {
    return new ActionKey(compute(action));
  }

  /**
   * Assumes that the given Digest is a valid digest of an Action, and creates an ActionKey wrapper.
   */
  public static ActionKey asActionKey(Digest digest) {
    return new ActionKey(digest);
  }

  public Digest empty() {
    return empty;
  }

  public static Digest buildDigest(String hexHash, long size) {
    return Digest.newBuilder().setHash(hexHash).setSizeBytes(size).build();
  }

  public static String toString(Digest digest) {
    return String.format("%s/%d", digest.getHash(), digest.getSizeBytes());
  }

  public static Digest parseDigest(String digest) {
    String[] components = digest.split("/");
    return Digest.newBuilder()
        .setHash(components[0])
        .setSizeBytes(Integer.parseInt(components[1]))
        .build();
  }
}<|MERGE_RESOLUTION|>--- conflicted
+++ resolved
@@ -19,14 +19,9 @@
 import com.google.common.hash.Hasher;
 import com.google.common.hash.Hashing;
 import com.google.common.io.ByteSource;
-<<<<<<< HEAD
-import com.google.devtools.remoteexecution.v1test.Action;
-import com.google.devtools.remoteexecution.v1test.Digest;
-=======
 import build.bazel.remote.execution.v2.Action;
 import build.bazel.remote.execution.v2.Digest;
 import build.bazel.remote.execution.v2.DigestFunction;
->>>>>>> ec7a0536
 import com.google.protobuf.ByteString;
 import com.google.protobuf.Message;
 import java.io.ByteArrayOutputStream;
@@ -137,17 +132,12 @@
     empty = buildDigest(hashFn.empty().toString(), 0);
   }
 
-<<<<<<< HEAD
-  public Digest compute(Path file) throws IOException {
-    return compute(file, Files.size(file));
-=======
   public DigestFunction getDigestFunction() {
     return hashFn.getDigestFunction();
   }
 
   public Digest compute(Path file) throws IOException {
     return buildDigest(computeHash(file), Files.size(file));
->>>>>>> ec7a0536
   }
 
   private String computeHash(Path file) throws IOException {
@@ -159,13 +149,6 @@
     }.hash(hashFn.getHash()).toString();
   }
 
-<<<<<<< HEAD
-  public Digest compute(Path file, long fileSize) throws IOException {
-    return buildDigest(computeHash(file), fileSize);
-  }
-
-=======
->>>>>>> ec7a0536
   public Digest compute(ByteString blob) {
     Hasher hasher = hashFn.getHash().newHasher();
     try {
