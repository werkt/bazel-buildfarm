// Copyright 2017 The Bazel Authors. All rights reserved.
//
// Licensed under the Apache License, Version 2.0 (the "License");
// you may not use this file except in compliance with the License.
// You may obtain a copy of the License at
//
//    http://www.apache.org/licenses/LICENSE-2.0
//
// Unless required by applicable law or agreed to in writing, software
// distributed under the License is distributed on an "AS IS" BASIS,
// WITHOUT WARRANTIES OR CONDITIONS OF ANY KIND, either express or implied.
// See the License for the specific language governing permissions and
// limitations under the License.
package build.buildfarm.instance.stub;

import static com.google.common.base.Preconditions.checkArgument;
import static com.google.common.base.Preconditions.checkNotNull;
import static com.google.common.base.Preconditions.checkState;
import static com.google.common.base.Throwables.throwIfUnchecked;
import static java.lang.String.format;
import static java.util.Collections.singletonList;
import static java.util.concurrent.TimeUnit.MILLISECONDS;
import static java.util.concurrent.TimeUnit.SECONDS;

import build.bazel.remote.execution.v2.Digest;
import build.buildfarm.common.DigestUtil;
import build.buildfarm.common.grpc.Retrier;
import build.buildfarm.common.grpc.RetryException;
import com.google.bytestream.ByteStreamGrpc;
import com.google.bytestream.ByteStreamProto.WriteRequest;
import com.google.bytestream.ByteStreamProto.WriteResponse;
import com.google.common.annotations.VisibleForTesting;
import com.google.common.base.Strings;
import com.google.common.collect.Iterables;
import com.google.common.util.concurrent.ListenableFuture;
import com.google.common.util.concurrent.ListenableScheduledFuture;
import com.google.common.util.concurrent.ListeningScheduledExecutorService;
import com.google.common.util.concurrent.MoreExecutors;
import com.google.common.util.concurrent.SettableFuture;
<<<<<<< HEAD
=======
import build.bazel.remote.execution.v2.Digest;
import build.buildfarm.common.grpc.Retrier;
import build.buildfarm.common.grpc.RetryException;
>>>>>>> 594d4fac
import io.grpc.CallCredentials;
import io.grpc.CallOptions;
import io.grpc.Channel;
import io.grpc.ClientCall;
import io.grpc.Metadata;
import io.grpc.Status;
import io.grpc.Status.Code;
import io.grpc.StatusRuntimeException;
import java.io.IOException;
import java.util.ArrayList;
import java.util.HashMap;
import java.util.List;
import java.util.Map;
import java.util.UUID;
import java.util.concurrent.ExecutionException;
import java.util.concurrent.Future;
import java.util.concurrent.RejectedExecutionException;
import java.util.logging.Level;
import java.util.logging.Logger;
import javax.annotation.Nullable;
import javax.annotation.concurrent.GuardedBy;

/**
 * A client implementing the {@code Write} method of the {@code ByteStream} gRPC service.
 *
 * <p>Users must call {@link #shutdown()} before exiting.
 */
public class ByteStreamUploader {

  private static final Logger logger = Logger.getLogger(ByteStreamUploader.class.getName());

  private final String instanceName;
  private final Channel channel;
  private final CallCredentials callCredentials;
  private final long callTimeoutSecs;
  private final Retrier retrier;
  private final ListeningScheduledExecutorService retryService;

  private final Object lock = new Object();

  @GuardedBy("lock")
  private final Map<Digest, ListenableFuture<Void>> uploadsInProgress = new HashMap<>();

  @GuardedBy("lock")
  private boolean isShutdown;

  /**
   * Creates a new instance.
   *
   * @param instanceName the instance name to be prepended to resource name of the {@code Write}
   *     call. See the {@code ByteStream} service definition for details
   * @param channel the {@link io.grpc.Channel} to use for calls
   * @param callCredentials the credentials to use for authentication. May be {@code null}, in which
   *     case no authentication is performed
   * @param callTimeoutSecs the timeout in seconds after which a {@code Write} gRPC call must be
   *     complete. The timeout resets between retries
   * @param retrier the {@link Retrier} whose backoff strategy to use for retry timings.
   * @param retryService the executor service to schedule retries on. It's the responsibility of the
   *     caller to properly shutdown the service after use. Users should avoid shutting down the
   *     service before {@link #shutdown()} has been called
   */
  public ByteStreamUploader(
      @Nullable String instanceName,
      Channel channel,
      @Nullable CallCredentials callCredentials,
      long callTimeoutSecs,
      Retrier retrier,
      ListeningScheduledExecutorService retryService) {
    checkArgument(callTimeoutSecs > 0, "callTimeoutSecs must be gt 0.");

    this.instanceName = instanceName;
    this.channel = channel;
    this.callCredentials = callCredentials;
    this.callTimeoutSecs = callTimeoutSecs;
    this.retrier = retrier;
    this.retryService = retryService;
  }

  public static String getResourceName(String upload, @Nullable String instanceName, Digest digest) {
    String resourceName =
        format("uploads/%s/blobs/%s", upload, DigestUtil.toString(digest));
    if (!Strings.isNullOrEmpty(instanceName)) {
      resourceName = instanceName + "/" + resourceName;
    }
    return resourceName;
  }

  /**
   * Uploads a BLOB, as provided by the {@link Chunker}, to the remote {@code
   * ByteStream} service. The call blocks until the upload is complete, or throws an {@link
   * Exception} in case of error.
   *
   * <p>Uploads are retried according to the specified {@link Retrier}. Retrying is transparent to
   * the user of this API.
   *
   * <p>Trying to upload the same BLOB multiple times concurrently, results in only one upload being
   * performed. This is transparent to the user of this API.
   *
   * @throws RetryException when the upload failed after a retry
   */
  public void uploadBlob(Chunker chunker)
      throws RetryException, InterruptedException {
    uploadBlobs(singletonList(chunker));
  }

  /**
   * Uploads a list of BLOBs concurrently to the remote {@code ByteStream} service. The call blocks
   * until the upload of all BLOBs is complete, or throws an {@link Exception} after the first
   * upload failed. Any other uploads will continue uploading in the background, until they complete
   * or the {@link #shutdown()} method is called. Errors encountered by these uploads are swallowed.
   *
   * <p>Uploads are retried according to the specified {@link Retrier}. Retrying is transparent to
   * the user of this API.
   *
   * <p>Trying to upload the same BLOB multiple times concurrently, results in only one upload being
   * performed. This is transparent to the user of this API.
   *
   * @throws RetryException when the upload failed after a retry
   */
  public void uploadBlobs(Iterable<Chunker> chunkers)
      throws RetryException, InterruptedException {
    List<ListenableFuture<Void>> uploads = new ArrayList<>();

    for (Chunker chunker : Iterables.filter(chunkers, (c) -> c.digest().getSizeBytes() > 0)) {
      uploads.add(uploadBlobAsync(chunker));
    }

    try {
      for (ListenableFuture<Void> upload : uploads) {
        upload.get();
      }
    } catch (ExecutionException e) {
      Throwable cause = e.getCause();
      if (cause instanceof RetryException) {
        throw (RetryException) cause;
      } else {
        throwIfUnchecked(cause);
        throw new RuntimeException(cause);
      }
    }
  }

  /**
   * Cancels all running uploads. The method returns immediately and does NOT wait for the uploads
   * to be cancelled.
   *
   * <p>This method must be the last method called.
   */
  public void shutdown() {
    synchronized (lock) {
      if (isShutdown) {
        return;
      }
      isShutdown = true;
      // Before cancelling, copy the futures to a separate list in order to avoid concurrently
      // iterating over and modifying the map (cancel triggers a listener that removes the entry
      // from the map. the listener is executed in the same thread.).
      List<Future<Void>> uploadsToCancel = new ArrayList<>(uploadsInProgress.values());
      for (Future<Void> upload : uploadsToCancel) {
        upload.cancel(true);
      }
    }
  }

  @VisibleForTesting
  ListenableFuture<Void> uploadBlobAsync(Chunker chunker)
      /* throws IOException */ {
    Digest digest = checkNotNull(chunker.digest());

    synchronized (lock) {
      checkState(!isShutdown, "Must not call uploadBlobs after shutdown.");

      ListenableFuture<Void> uploadResult = uploadsInProgress.get(digest);
      if (uploadResult == null) {
        uploadResult = SettableFuture.create();
        uploadResult.addListener(
            () -> {
              synchronized (lock) {
                uploadsInProgress.remove(digest);
              }
            },
            MoreExecutors.directExecutor());
        startAsyncUploadWithRetry(
            chunker, retrier.newBackoff(), (SettableFuture<Void>) uploadResult);
        uploadsInProgress.put(digest, uploadResult);
      }
      return uploadResult;
    }
  }

  @VisibleForTesting
  boolean uploadsInProgress() {
    synchronized (lock) {
      return !uploadsInProgress.isEmpty();
    }
  }

  private void startAsyncUploadWithRetry(
      Chunker chunker,
      Retrier.Backoff backoffTimes,
      SettableFuture<Void> overallUploadResult) {

    AsyncUpload.Listener listener =
        new AsyncUpload.Listener() {
          @Override
          public void success() {
            overallUploadResult.set(null);
          }

          @Override
          public void failure(Status status) {
            StatusRuntimeException cause = status.asRuntimeException();
            long nextDelayMillis = backoffTimes.nextDelayMillis();
            if (nextDelayMillis < 0 || !retrier.isRetriable(status)) {
              // Out of retries or status not retriable.
              RetryException error = new RetryException(cause, backoffTimes.getRetryAttempts());
              overallUploadResult.setException(error);
            } else {
              retryAsyncUpload(nextDelayMillis, chunker, backoffTimes, overallUploadResult);
            }
          }

          private void retryAsyncUpload(
              long nextDelayMillis,
              Chunker chunker,
              Retrier.Backoff backoffTimes,
              SettableFuture<Void> overallUploadResult) {
            try {
              ListenableScheduledFuture<?> schedulingResult =
                  retryService.schedule(
                      () ->
                          startAsyncUploadWithRetry(
                              chunker, backoffTimes, overallUploadResult),
                      nextDelayMillis,
                      MILLISECONDS);
              // In case the scheduled execution errors, we need to notify the overallUploadResult.
              schedulingResult.addListener(
                  () -> {
                    try {
                      schedulingResult.get();
                    } catch (Exception e) {
                      overallUploadResult.setException(
                          new RetryException(e, backoffTimes.getRetryAttempts()));
                    }
                  },
                  MoreExecutors.directExecutor());
            } catch (RejectedExecutionException e) {
              // May be thrown by .schedule(...) if i.e. the executor is shutdown.
              overallUploadResult.setException(
                  new RetryException(e, backoffTimes.getRetryAttempts()));
            }
          }
        };

    try {
      chunker.reset();
    } catch (IOException e) {
      overallUploadResult.setException(e);
      return;
    }

    AsyncUpload newUpload =
        new AsyncUpload(channel, callCredentials, callTimeoutSecs, instanceName, chunker, listener);
    overallUploadResult.addListener(
        () -> {
          if (overallUploadResult.isCancelled()) {
            System.out.println("I AM CANCELLING THE NEWUPLOAD BECAUSE overallUploadResult.isCancelled()");
            newUpload.cancel();
          }
        },
        MoreExecutors.directExecutor());
    newUpload.start();
  }

  public static String getResourceName(UUID uuid, String instanceName, Digest digest) {
    String resourceName =
        format(
            "uploads/%s/blobs/%s/%d",
            uuid, digest.getHash(), digest.getSizeBytes());
    if (!Strings.isNullOrEmpty(instanceName)) {
      resourceName = instanceName + "/" + resourceName;
    }
    return resourceName;
  }

  private static class AsyncUpload {

    interface Listener {
      void success();

      void failure(Status status);
    }

    private final Channel channel;
    private final CallCredentials callCredentials;
    private final long callTimeoutSecs;
    private final String instanceName;
    private final Chunker chunker;
    private final Listener listener;

    private ClientCall<WriteRequest, WriteResponse> call;

    AsyncUpload(
        Channel channel,
        CallCredentials callCredentials,
        long callTimeoutSecs,
        String instanceName,
        Chunker chunker,
        Listener listener) {
      this.channel = channel;
      this.callCredentials = callCredentials;
      this.callTimeoutSecs = callTimeoutSecs;
      this.instanceName = instanceName;
      this.chunker = chunker;
      this.listener = listener;
    }

    private String newResourceName(Digest digest) {
      return getResourceName(UUID.randomUUID().toString(), instanceName, digest);
    }

    void start() {
      CallOptions callOptions =
          CallOptions.DEFAULT
              .withCallCredentials(callCredentials)
              .withDeadlineAfter(callTimeoutSecs, SECONDS);
      call = channel.newCall(ByteStreamGrpc.getWriteMethod(), callOptions);

      ClientCall.Listener<WriteResponse> callListener =
          new ClientCall.Listener<WriteResponse>() {

            private final WriteRequest.Builder requestBuilder = WriteRequest.newBuilder();
            private boolean callHalfClosed = false;

            @Override
            public void onMessage(WriteResponse response) {
              // TODO(buchgr): The ByteStream API allows to resume the upload at the committedSize.
            }

            @Override
            public void onClose(Status status, Metadata trailers) {
              if (status.isOk() || Code.ALREADY_EXISTS.equals(status.getCode())) {
                listener.success();
              } else {
                listener.failure(status);
              }
            }

            @Override
            public void onReady() {
              while (call.isReady()) {
                if (!chunker.hasNext()) {
                  // call.halfClose() may only be called once. Guard against it being called more
                  // often.
                  // See: https://github.com/grpc/grpc-java/issues/3201
                  if (!callHalfClosed) {
                    callHalfClosed = true;
                    // Every chunk has been written. No more work to do.
                    call.halfClose();
                  }
                  return;
                }

                try {
                  requestBuilder.clear();
                  Chunker.Chunk chunk = chunker.next();

                  if (chunk.getOffset() == 0) {
                    // Resource name only needs to be set on the first write for each file.
                    requestBuilder.setResourceName(newResourceName(chunk.getDigest()));
                  }

                  boolean isLastChunk = !chunker.hasNext();
                  WriteRequest request =
                      requestBuilder
                          .setData(chunk.getData())
                          .setWriteOffset(chunk.getOffset())
                          .setFinishWrite(isLastChunk)
                          .build();

                  call.sendMessage(request);
                } catch (IOException e) {
                  try {
                    chunker.reset();
                  } catch (IOException e1) {
                    // This exception indicates that closing the underlying input stream failed.
                    // We don't expect this to ever happen, but don't want to swallow the exception
                    // completely.
                    logger.log(Level.WARNING, "Chunker failed closing data source.", e1);
                  } finally {
                    call.cancel("Failed to read next chunk.", e);
                  }
                }
              }
            }
<<<<<<< HEAD
=======

            private String newResourceName(Digest digest) {
              return getResourceName(UUID.randomUUID(), instanceName, digest);
            }
>>>>>>> 594d4fac
          };
      call.start(callListener, new Metadata());
      call.request(1);
    }

    void cancel() {
      if (call != null) {
        call.cancel("Cancelled by user.", null);
      }
    }
  }
}<|MERGE_RESOLUTION|>--- conflicted
+++ resolved
@@ -37,12 +37,9 @@
 import com.google.common.util.concurrent.ListeningScheduledExecutorService;
 import com.google.common.util.concurrent.MoreExecutors;
 import com.google.common.util.concurrent.SettableFuture;
-<<<<<<< HEAD
-=======
 import build.bazel.remote.execution.v2.Digest;
 import build.buildfarm.common.grpc.Retrier;
 import build.buildfarm.common.grpc.RetryException;
->>>>>>> 594d4fac
 import io.grpc.CallCredentials;
 import io.grpc.CallOptions;
 import io.grpc.Channel;
@@ -119,15 +116,6 @@
     this.callTimeoutSecs = callTimeoutSecs;
     this.retrier = retrier;
     this.retryService = retryService;
-  }
-
-  public static String getResourceName(String upload, @Nullable String instanceName, Digest digest) {
-    String resourceName =
-        format("uploads/%s/blobs/%s", upload, DigestUtil.toString(digest));
-    if (!Strings.isNullOrEmpty(instanceName)) {
-      resourceName = instanceName + "/" + resourceName;
-    }
-    return resourceName;
   }
 
   /**
@@ -360,10 +348,6 @@
       this.listener = listener;
     }
 
-    private String newResourceName(Digest digest) {
-      return getResourceName(UUID.randomUUID().toString(), instanceName, digest);
-    }
-
     void start() {
       CallOptions callOptions =
           CallOptions.DEFAULT
@@ -438,13 +422,10 @@
                 }
               }
             }
-<<<<<<< HEAD
-=======
 
             private String newResourceName(Digest digest) {
               return getResourceName(UUID.randomUUID(), instanceName, digest);
             }
->>>>>>> 594d4fac
           };
       call.start(callListener, new Metadata());
       call.request(1);
