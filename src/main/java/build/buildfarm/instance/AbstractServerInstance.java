--- conflicted
+++ resolved
@@ -14,16 +14,15 @@
 
 package build.buildfarm.instance;
 
-<<<<<<< HEAD
 import static com.google.common.util.concurrent.Futures.immediateFailedFuture;
 import static com.google.common.util.concurrent.Futures.transform;
 import static com.google.common.util.concurrent.Futures.transformAsync;
 import static com.google.common.util.concurrent.Futures.allAsList;
 import static com.google.common.util.concurrent.MoreExecutors.newDirectExecutorService;
 import static com.google.common.util.concurrent.MoreExecutors.listeningDecorator;
-=======
->>>>>>> 0274ea55
+import static java.lang.String.format;
 import static java.util.logging.Level.SEVERE;
+import static java.util.concurrent.TimeUnit.SECONDS;
 
 import build.bazel.remote.execution.v2.Action;
 import build.bazel.remote.execution.v2.ActionResult;
@@ -43,24 +42,21 @@
 import build.bazel.remote.execution.v2.RequestMetadata;
 import build.bazel.remote.execution.v2.ResultsCachePolicy;
 import build.bazel.remote.execution.v2.ServerCapabilities;
-<<<<<<< HEAD
-import build.buildfarm.instance.TreeIterator.DirectoryEntry;
 import build.buildfarm.v1test.CompletedOperationMetadata;
 import build.buildfarm.v1test.ExecutingOperationMetadata;
 import build.buildfarm.v1test.QueuedOperation;
 import build.buildfarm.v1test.QueuedOperationMetadata;
-=======
->>>>>>> 0274ea55
 import build.buildfarm.ac.ActionCache;
 import build.buildfarm.cas.ContentAddressableStorage;
 import build.buildfarm.cas.ContentAddressableStorage.Blob;
 import build.buildfarm.common.DigestUtil;
 import build.buildfarm.common.DigestUtil.ActionKey;
-<<<<<<< HEAD
+import build.buildfarm.common.TokenizableIterator;
+import build.buildfarm.common.TreeIterator.DirectoryEntry;
 import com.google.common.annotations.VisibleForTesting;
 import com.google.common.base.Preconditions;
+import com.google.common.collect.ImmutableList;
 import com.google.common.collect.ImmutableMap;
-import com.google.common.collect.ImmutableList;
 import com.google.common.collect.ImmutableSet;
 import com.google.common.collect.Iterables;
 import com.google.common.collect.Sets;
@@ -70,48 +66,27 @@
 import com.google.common.util.concurrent.ListeningExecutorService;
 import com.google.common.util.concurrent.SettableFuture;
 import com.google.common.util.concurrent.UncheckedExecutionException;
-=======
-import build.buildfarm.common.TokenizableIterator;
-import build.buildfarm.common.TreeIterator.DirectoryEntry;
-import com.google.common.annotations.VisibleForTesting;
-import com.google.common.base.Preconditions;
-import com.google.common.collect.ImmutableList;
-import com.google.common.collect.ImmutableMap;
-import com.google.common.collect.ImmutableSet;
-import com.google.common.collect.Iterables;
-import com.google.common.collect.Sets;
->>>>>>> 0274ea55
 import com.google.longrunning.Operation;
 import com.google.protobuf.Any;
 import com.google.protobuf.ByteString;
 import com.google.protobuf.InvalidProtocolBufferException;
-<<<<<<< HEAD
-import com.google.protobuf.Message;
 import com.google.protobuf.Parser;
-import com.google.rpc.PreconditionFailure;
-import com.google.rpc.PreconditionFailure.Violation;
-import io.grpc.Status;
-import io.grpc.Status.Code;
-import io.grpc.StatusException;
-import io.grpc.StatusRuntimeException;
-import io.grpc.stub.StreamObserver;
-import java.io.IOException;
-import java.util.List;
-=======
 import com.google.rpc.Code;
 import com.google.rpc.PreconditionFailure;
 import com.google.rpc.PreconditionFailure.Violation;
 import io.grpc.Status;
-import java.io.IOException;
+import io.grpc.stub.StreamObserver;
 import io.grpc.StatusException;
 import io.grpc.protobuf.StatusProto;
->>>>>>> 0274ea55
+import java.io.IOException;
 import java.util.HashSet;
+import java.util.List;
 import java.util.Map;
 import java.util.Set;
 import java.util.Stack;
 import java.util.concurrent.ExecutionException;
 import java.util.concurrent.ExecutorService;
+import java.util.concurrent.TimeoutException;
 import java.util.function.Predicate;
 import java.util.function.Supplier;
 import java.util.logging.Logger;
@@ -128,11 +103,10 @@
   protected final Map<Digest, ByteString> activeBlobWrites;
   protected final DigestUtil digestUtil;
 
-<<<<<<< HEAD
-=======
+  private static int VALIDATE_TIMEOUT_SECONDS = 30;
+
   public static final String ACTION_INPUT_ROOT_DIRECTORY_PATH = "";
 
->>>>>>> 0274ea55
   public static final String DUPLICATE_DIRENT =
       "One of the input `Directory` has multiple entries with the same file name. This will also"
           + " occur if the worker filesystem considers two names to be the same, such as two names"
@@ -156,11 +130,7 @@
       "The `Command`'s `environment_variables` are not correctly sorted by `name`.";
 
   public static final String MISSING_INPUT =
-<<<<<<< HEAD
       "A requested input (or the `Action` or its `Command`) was not found in the CAS.";
-=======
-      "A requested input (or the `Command` of the `Action`) was not found in the CAS.";
->>>>>>> 0274ea55
 
   public static final String INVALID_DIGEST = "A `Digest` in the input tree is invalid.";
 
@@ -168,17 +138,11 @@
 
   public static final String INVALID_COMMAND = "The `Command` of the `Action` was invalid.";
 
-<<<<<<< HEAD
-  public static final String INVALID_FILE_NAME =
-=======
   private static final String INVALID_FILE_NAME =
->>>>>>> 0274ea55
       "One of the input `PathNode`s has an invalid name, such as a name containing a `/` character"
           + " or another character which cannot be used in a file's name on the filesystem of the"
           + " worker.";
 
-<<<<<<< HEAD
-=======
   private static final String OUTPUT_FILE_DIRECTORY_COLLISION =
       "An output file has the same path as an output directory";
 
@@ -194,7 +158,6 @@
   public static final String OUTPUT_DIRECTORY_IS_OUTPUT_ANCESTOR =
       "An output directory is an ancestor to another output";
 
->>>>>>> 0274ea55
   public static final String VIOLATION_TYPE_MISSING = "MISSING";
 
   public static final String VIOLATION_TYPE_INVALID = "INVALID";
@@ -252,12 +215,12 @@
         DigestUtil.toString(blobDigest));
   }
 
-  public final ByteString getBlob(Digest blobDigest) throws IOException, InterruptedException {
+  public final ByteString getBlob(Digest blobDigest) throws InterruptedException {
     return getBlob(blobDigest, 0, 0);
   }
 
   public ByteString getBlob(Digest blobDigest, long offset, long limit)
-      throws IOException, IndexOutOfBoundsException, InterruptedException {
+      throws IndexOutOfBoundsException, InterruptedException {
     if (blobDigest.getSizeBytes() == 0) {
       if (offset == 0 && limit >= 0) {
         return ByteString.EMPTY;
@@ -316,16 +279,18 @@
   public void getBlob(Digest blobDigest, long offset, long limit, StreamObserver<ByteString> blobObserver) {
     try {
       ByteString blob = getBlob(blobDigest, offset, limit);
-
-      blobObserver.onNext(blob);
-      blobObserver.onCompleted();
-    } catch (IOException|InterruptedException e) {
+      if (blob == null) {
+        blobObserver.onError(Status.NOT_FOUND.asException());
+      } else {
+        blobObserver.onNext(blob);
+        blobObserver.onCompleted();
+      }
+    } catch (InterruptedException e) {
       blobObserver.onError(e);
     }
   }
 
   @Override
-<<<<<<< HEAD
   public ChunkObserver getWriteBlobObserver(Digest blobDigest) {
     // what should the locking semantics be here??
     activeBlobWrites.putIfAbsent(blobDigest, ByteString.EMPTY);
@@ -385,37 +350,19 @@
   @Override
   public ListenableFuture<Iterable<Digest>> findMissingBlobs(Iterable<Digest> digests, ExecutorService service) {
     ListeningExecutorService listeningService = listeningDecorator(service);
-    ImmutableList.Builder<Digest> builder = new ImmutableList.Builder<>();
-    ListenableFuture<List<Void>> missingOrNullBlobs = allAsList(
-        Iterables.transform(digests, (digest) -> listeningService.<Void>submit(() -> {
-          if (!contentAddressableStorage.contains(digest)) {
-            builder.add(digest);
-          }
-          return null;
-        })));
-    return transform(missingOrNullBlobs, (results) -> builder.build());
-=======
-  public Iterable<Digest> findMissingBlobs(Iterable<Digest> digests) {
-    return contentAddressableStorage.findMissingBlobs(digests);
->>>>>>> 0274ea55
+    return listeningService.submit(() -> contentAddressableStorage.findMissingBlobs(digests));
   }
 
   protected abstract int getTreeDefaultPageSize();
   protected abstract int getTreeMaxPageSize();
-<<<<<<< HEAD
-  protected abstract TokenizableIterator<DirectoryEntry> createTreeIterator(
-      Digest rootDigest, String pageToken) throws IOException, InterruptedException;
-=======
 
   protected abstract TokenizableIterator<DirectoryEntry> createTreeIterator(
       Digest rootDigest, String pageToken);
->>>>>>> 0274ea55
 
   @Override
   public String getTree(
       Digest rootDigest, int pageSize, String pageToken,
-      ImmutableList.Builder<Directory> directories,
-      boolean acceptMissing) throws IOException, InterruptedException {
+      ImmutableList.Builder<Directory> directories) {
     if (pageSize == 0) {
       pageSize = getTreeDefaultPageSize();
     }
@@ -423,12 +370,8 @@
       pageSize = getTreeMaxPageSize();
     }
 
-<<<<<<< HEAD
-    TokenizableIterator<DirectoryEntry> iter = createTreeIterator(rootDigest, pageToken);
-=======
     TokenizableIterator<DirectoryEntry> iter =
         createTreeIterator(rootDigest, pageToken);
->>>>>>> 0274ea55
 
     while (iter.hasNext() && pageSize != 0) {
       Directory directory = iter.next().getDirectory();
@@ -439,9 +382,6 @@
         if (pageSize > 0) {
           pageSize--;
         }
-      } else if (!acceptMissing) {
-        // would be nice to have the digests...
-        throw new IOException("directory is missing");
       }
     }
     return iter.toNextPageToken();
@@ -480,14 +420,9 @@
     }
   }
 
-<<<<<<< HEAD
   private static void filesUniqueAndSortedPrecondition(
-      Iterable<String> files, PreconditionFailure.Builder preconditionFailure) {
-=======
-  private void filesUniqueAndSortedPrecondition(
       Iterable<String> files,
       PreconditionFailure.Builder preconditionFailure) {
->>>>>>> 0274ea55
     stringsUniqueAndSortedPrecondition(
         files,
         DUPLICATE_DIRENT,
@@ -495,11 +430,7 @@
         preconditionFailure);
   }
 
-<<<<<<< HEAD
   private static void environmentVariablesUniqueAndSortedPrecondition(
-=======
-  private void environmentVariablesUniqueAndSortedPrecondition(
->>>>>>> 0274ea55
       Iterable<Command.EnvironmentVariable> environmentVariables,
       PreconditionFailure.Builder preconditionFailure) {
     stringsUniqueAndSortedPrecondition(
@@ -540,11 +471,7 @@
   }
 
   @VisibleForTesting
-<<<<<<< HEAD
   public static void validateActionInputDirectory(
-=======
-  public void validateActionInputDirectory(
->>>>>>> 0274ea55
       String directoryPath,
       Directory directory,
       Stack<Digest> pathDigests,
@@ -628,25 +555,12 @@
               inputDigests,
               preconditionFailure);
         } else {
-<<<<<<< HEAD
-          Directory subDirectory = directoriesIndex.get(directoryDigest);
-          if (subDirectory != null) {
-            enumerateActionInputDirectory(
-                subDirectoryPath,
-                directoriesIndex.get(directoryDigest),
-                directoriesIndex,
-                inputFiles,
-                inputDirectories);
-          }
-          // null directory case will be handled by input missing in validateActionInputDirectoryDigest
-=======
           enumerateActionInputDirectory(
               subDirectoryPath,
               directoriesIndex.get(directoryDigest),
               directoriesIndex,
               inputFiles,
               inputDirectories);
->>>>>>> 0274ea55
         }
       }
     }
@@ -663,10 +577,6 @@
       ImmutableSet.Builder<Digest> inputDigests,
       PreconditionFailure.Builder preconditionFailure) {
     pathDigests.push(directoryDigest);
-<<<<<<< HEAD
-
-=======
->>>>>>> 0274ea55
     final Directory directory;
     if (directoryDigest.getSizeBytes() == 0) {
       directory = Directory.getDefaultInstance();
@@ -694,7 +604,6 @@
     visited.add(directoryDigest);
   }
 
-<<<<<<< HEAD
   protected ListenableFuture<Iterable<Directory>> getTreeDirectories(
       Digest inputRoot,
       ExecutorService service) {
@@ -717,26 +626,6 @@
   protected Map<Digest, Directory> createDirectoriesIndex(Iterable<Directory> directories) {
     Set<Digest> directoryDigests = Sets.newHashSet();
     ImmutableMap.Builder<Digest, Directory> directoriesIndex = ImmutableMap.builder();
-=======
-  protected Iterable<Directory> getTreeDirectories(Digest inputRoot) {
-    ImmutableList.Builder<Directory> directories = new ImmutableList.Builder<>();
-
-    TokenizableIterator<DirectoryEntry> iterator = createTreeIterator(inputRoot, /* pageToken=*/ "");
-    while (iterator.hasNext()) {
-      DirectoryEntry entry = iterator.next();
-      Directory directory = entry.getDirectory();
-      if (directory != null) {
-        directories.add(directory);
-      }
-    }
-
-    return directories.build();
-  }
-
-  protected Map<Digest, Directory> createDirectoriesIndex(Iterable<Directory> directories) {
-    Set<Digest> directoryDigests = new HashSet<>();
-    ImmutableMap.Builder<Digest, Directory> directoriesIndex = new ImmutableMap.Builder<>();
->>>>>>> 0274ea55
     for (Directory directory : directories) {
       // double compute here...
       Digest directoryDigest = digestUtil.compute(directory);
@@ -749,12 +638,11 @@
     return directoriesIndex.build();
   }
 
-<<<<<<< HEAD
-  private ListenableFuture<Void> validateInputs(
+  private void validateInputs(
       Iterable<Digest> inputDigests,
       PreconditionFailure.Builder preconditionFailure,
-      ExecutorService service) {
-    return transform(
+      ExecutorService service) throws StatusException, InterruptedException {
+    ListenableFuture<Void> result = transform(
         findMissingBlobs(inputDigests, service),
         (missingBlobDigests) -> {
           preconditionFailure.addAllViolations(
@@ -768,6 +656,18 @@
           return null;
         },
         service);
+    try {
+      result.get();
+    } catch (ExecutionException e) {
+      com.google.rpc.Status status = StatusProto.fromThrowable(e);
+      if (status == null) {
+        getLogger().log(SEVERE, "error during input validation", e);
+        status = com.google.rpc.Status.newBuilder()
+            .setCode(Status.fromThrowable(e).getCode().value())
+            .build();
+      }
+      throw StatusProto.toStatusException(status);
+    }
   }
 
   public static <V> V getUnchecked(ListenableFuture<V> future) throws InterruptedException {
@@ -778,19 +678,75 @@
     }
   }
 
-  protected static String invalidActionMessage(Supplier<Digest> actionDigestSupplier) {
-    return String.format("Action %s is invalid", DigestUtil.toString(actionDigestSupplier.get()));
-  }
-
-  private static void checkViolations(Supplier<Digest> actionDigestSupplier, List<Violation> violations) {
-    Preconditions.checkState(violations.isEmpty(), invalidActionMessage(actionDigestSupplier));
-  }
-
-  private void checkViolations(Action action, List<Violation> violations) {
-    checkViolations(() -> digestUtil.compute(action), violations);
-  }
-
-  protected void validateAction(Action action, PreconditionFailure.Builder preconditionFailure) throws InterruptedException {
+  @VisibleForTesting
+  public static String invalidActionMessage(Digest actionDigest) {
+    return String.format("Action %s is invalid", DigestUtil.toString(actionDigest));
+  }
+
+  protected QueuedOperation validateQueuedOperationAndInputs(
+      Digest actionDigest,
+      QueuedOperation queuedOperation,
+      PreconditionFailure.Builder preconditionFailure,
+      ExecutorService service) throws StatusException, InterruptedException {
+    final ListenableFuture<Void> validatedFuture;
+    if (!queuedOperation.hasAction()) {
+      preconditionFailure.addViolationsBuilder()
+          .setType(VIOLATION_TYPE_MISSING)
+          .setSubject(MISSING_INPUT)
+          .setDescription("Action " + DigestUtil.toString(actionDigest));
+      validatedFuture = Futures.<Void>immediateFuture(null);
+    } else {
+      ImmutableSet.Builder<Digest> inputDigestsBuilder = ImmutableSet.builder();
+      validateAction(
+          queuedOperation.getAction(),
+          queuedOperation.hasCommand() ? queuedOperation.getCommand() : null,
+          queuedOperation.getDirectoriesList(),
+          inputDigestsBuilder,
+          preconditionFailure);
+      validateInputs(
+          inputDigestsBuilder.build(),
+          preconditionFailure,
+          service);
+    }
+    checkPreconditionFailure(actionDigest, preconditionFailure.build());
+    return queuedOperation;
+  }
+
+  private Action validateActionDigest(Digest actionDigest)
+      throws StatusException, InterruptedException {
+    Action action = null;
+    PreconditionFailure.Builder preconditionFailure =
+        PreconditionFailure.newBuilder();
+    ByteString actionBlob = null;
+    if (actionDigest.getSizeBytes() != 0) {
+      actionBlob = getBlob(actionDigest);
+    }
+	  if (actionBlob == null) {
+      preconditionFailure.addViolationsBuilder()
+          .setType(VIOLATION_TYPE_MISSING)
+          .setSubject(MISSING_INPUT)
+          .setDescription("Action " + DigestUtil.toString(actionDigest));
+    } else {
+      try {
+        action = Action.parseFrom(actionBlob);
+      } catch (InvalidProtocolBufferException e) {
+        preconditionFailure.addViolationsBuilder()
+            .setType(VIOLATION_TYPE_INVALID)
+            .setSubject(INVALID_ACTION)
+            .setDescription("Action " + DigestUtil.toString(actionDigest));
+      }
+      if (action != null) {
+        validateAction(action, preconditionFailure);
+      }
+    }
+    checkPreconditionFailure(actionDigest, preconditionFailure.build());
+    return action;
+  }
+
+  protected void validateAction(
+      Action action,
+      PreconditionFailure.Builder preconditionFailure)
+      throws InterruptedException, StatusException {
     ExecutorService service = newDirectExecutorService();
     ImmutableSet.Builder<Digest> inputDigestsBuilder = ImmutableSet.builder();
     validateAction(
@@ -799,40 +755,13 @@
         getUnchecked(getTreeDirectories(action.getInputRootDigest(), service)),
         inputDigestsBuilder,
         preconditionFailure);
-    try {
-      validateInputs(inputDigestsBuilder.build(), preconditionFailure, newDirectExecutorService()).get();
-    } catch (ExecutionException e) {
-      throw new UncheckedExecutionException(e.getCause());
-    }
-    checkViolations(action, preconditionFailure.getViolationsList());
-  }
-
-  protected ListenableFuture<QueuedOperation> validateQueuedOperationAndInputs(
-      Digest actionDigest,
-      QueuedOperation queuedOperation,
-      PreconditionFailure.Builder preconditionFailure,
-      ExecutorService service) throws InterruptedException {
-    if (!queuedOperation.hasAction()) {
-=======
-  private void validateInputs(
-			Iterable<Digest> inputDigests,
-			PreconditionFailure.Builder preconditionFailure) {
-    preconditionFailure.addAllViolations(
-        Iterables.transform(
-            findMissingBlobs(inputDigests),
-            (digest) -> Violation.newBuilder()
-                .setType(VIOLATION_TYPE_MISSING)
-                .setSubject(MISSING_INPUT)
-                .setDescription(DigestUtil.toString(digest))
-                .build()));
-  }
-
-  @VisibleForTesting
-  public static String invalidActionMessage(Digest actionDigest) {
-    return String.format("Action %s is invalid", DigestUtil.toString(actionDigest));
-  }
-
-  private static void checkPreconditionFailure(
+    validateInputs(
+        inputDigestsBuilder.build(),
+        preconditionFailure,
+        service);
+  }
+
+  protected static void checkPreconditionFailure(
       Digest actionDigest,
       PreconditionFailure preconditionFailure)
       throws StatusException {
@@ -845,50 +774,11 @@
     }
   }
 
-  private Action validateActionDigest(Digest actionDigest)
+  protected void validateQueuedOperation(
+      Digest actionDigest,
+      QueuedOperation queuedOperation)
       throws StatusException {
-    Action action = null;
-    PreconditionFailure.Builder preconditionFailure =
-        PreconditionFailure.newBuilder();
-    ByteString actionBlob = null;
-    if (actionDigest.getSizeBytes() != 0) {
-      actionBlob = getBlob(actionDigest);
-    }
-		if (actionBlob == null) {
->>>>>>> 0274ea55
-      preconditionFailure.addViolationsBuilder()
-          .setType(VIOLATION_TYPE_MISSING)
-          .setSubject(MISSING_INPUT)
-          .setDescription("Action " + DigestUtil.toString(actionDigest));
-<<<<<<< HEAD
-      return immediateFailedFuture(new IllegalStateException(invalidActionMessage(() -> actionDigest)));
-    }
-    Action action = queuedOperation.getAction();
-    ListenableFuture<Iterable<Digest>> inputDigestsFuture = listeningDecorator(service).submit(() -> {
-      ImmutableSet.Builder<Digest> inputDigestsBuilder = ImmutableSet.builder();
-      validateAction(
-          action,
-          queuedOperation.hasCommand() ? queuedOperation.getCommand() : null,
-          queuedOperation.getDirectoriesList(),
-          inputDigestsBuilder,
-          preconditionFailure);
-      return inputDigestsBuilder.build();
-    });
-    ListenableFuture<Void> validatedFuture = transformAsync(
-        inputDigestsFuture,
-        (inputDigests) -> validateInputs(inputDigests, preconditionFailure, service),
-        service);
-    return transform(
-        validatedFuture,
-        (result) -> {
-          checkViolations(action, preconditionFailure.getViolationsList());
-          return queuedOperation;
-        },
-        service);
-  }
-
-  protected void validateQueuedOperation(
-      QueuedOperation queuedOperation, PreconditionFailure.Builder preconditionFailure) {
+    PreconditionFailure.Builder preconditionFailure = PreconditionFailure.newBuilder();
     Action action = queuedOperation.getAction();
     validateAction(
         action,
@@ -896,65 +786,20 @@
         queuedOperation.getDirectoriesList(),
         ImmutableSet.builder(),
         preconditionFailure);
-    checkViolations(action, preconditionFailure.getViolationsList());
-=======
-    } else {
-      try {
-        action = Action.parseFrom(actionBlob);
-      } catch (InvalidProtocolBufferException e) {
-        preconditionFailure.addViolationsBuilder()
-            .setType(VIOLATION_TYPE_INVALID)
-            .setSubject(INVALID_ACTION)
-            .setDescription("Action " + DigestUtil.toString(actionDigest));
-      }
-      if (action != null) {
-        validateAction(action, preconditionFailure);
-      }
-    }
     checkPreconditionFailure(actionDigest, preconditionFailure.build());
-    return action;
-  }
-
-  protected void validateAction(
-      Action action,
-      PreconditionFailure.Builder preconditionFailure) {
-    ImmutableSet.Builder<Digest> inputDigestsBuilder = ImmutableSet.builder();
-    validateAction(
-        action,
-        expectCommand(action.getCommandDigest()),
-        getTreeDirectories(action.getInputRootDigest()),
-        inputDigestsBuilder,
-        preconditionFailure);
-    validateInputs(
-        inputDigestsBuilder.build(),
-        preconditionFailure);
->>>>>>> 0274ea55
   }
 
   private void validateAction(
       Action action,
       @Nullable Command command,
       Iterable<Directory> directories,
-<<<<<<< HEAD
-      ImmutableSet.Builder<Digest> inputDigestsBuilder,
+      ImmutableSet.Builder<Digest> inputDigests,
       PreconditionFailure.Builder preconditionFailure) {
-    Digest actionDigest = digestUtil.compute(action);
-    Digest commandDigest = action.getCommandDigest();
-    inputDigestsBuilder.add(commandDigest);
-
     Map<Digest, Directory> directoriesIndex = createDirectoriesIndex(directories);
     ImmutableSet.Builder<String> inputDirectoriesBuilder = ImmutableSet.builder();
     ImmutableSet.Builder<String> inputFilesBuilder = ImmutableSet.builder();
 
-=======
-      ImmutableSet.Builder<Digest> inputDigests,
-      PreconditionFailure.Builder preconditionFailure) {
-    Map<Digest, Directory> directoriesIndex = createDirectoriesIndex(directories);
-    ImmutableSet.Builder<String> inputDirectoriesBuilder = new ImmutableSet.Builder<>();
-    ImmutableSet.Builder<String> inputFilesBuilder = new ImmutableSet.Builder<>();
-
     inputDirectoriesBuilder.add(ACTION_INPUT_ROOT_DIRECTORY_PATH);
->>>>>>> 0274ea55
     validateActionInputDirectoryDigest(
         ACTION_INPUT_ROOT_DIRECTORY_PATH,
         action.getInputRootDigest(),
@@ -963,22 +808,14 @@
         directoriesIndex,
         inputFilesBuilder,
         inputDirectoriesBuilder,
-<<<<<<< HEAD
-        inputDigestsBuilder,
-=======
         inputDigests,
->>>>>>> 0274ea55
         preconditionFailure);
 
     if (command == null) {
       preconditionFailure.addViolationsBuilder()
           .setType(VIOLATION_TYPE_MISSING)
           .setSubject(MISSING_INPUT)
-<<<<<<< HEAD
-          .setDescription("Command " + DigestUtil.toString(commandDigest));
-=======
           .setDescription("Command " + DigestUtil.toString(action.getCommandDigest()));
->>>>>>> 0274ea55
     } else {
       // FIXME should input/output collisions (through directories) be another
       // invalid action?
@@ -987,20 +824,12 @@
       filesUniqueAndSortedPrecondition(
           command.getOutputDirectoriesList(), preconditionFailure);
 
-<<<<<<< HEAD
-      AbstractServerInstance.validateOutputs(
-          inputFilesBuilder.build(),
-          inputDirectoriesBuilder.build(),
-          Sets.newHashSet(command.getOutputFilesList()),
-          Sets.newHashSet(command.getOutputDirectoriesList()));
-=======
       validateOutputs(
           inputFilesBuilder.build(),
           inputDirectoriesBuilder.build(),
           Sets.newHashSet(command.getOutputFilesList()),
           Sets.newHashSet(command.getOutputDirectoriesList()),
           preconditionFailure);
->>>>>>> 0274ea55
 
       environmentVariablesUniqueAndSortedPrecondition(
           command.getEnvironmentVariablesList(), preconditionFailure);
@@ -1011,10 +840,6 @@
             .setDescription("argument list is empty");
       }
     }
-<<<<<<< HEAD
-    checkViolations(() -> actionDigest, preconditionFailure.getViolationsList());
-=======
->>>>>>> 0274ea55
   }
 
   @VisibleForTesting
@@ -1091,7 +916,7 @@
     }
   }
 
-  private void logFailedStatus(Digest actionDigest, com.google.rpc.Status status) {
+  protected void logFailedStatus(Digest actionDigest, com.google.rpc.Status status) {
     String message = String.format(
         "%s: Code %d: %s\n",
         DigestUtil.toString(actionDigest),
@@ -1117,37 +942,7 @@
         message += "  Unknown Detail\n";
       }
     }
-    getLogger().fine(message);
-  }
-
-  private Action validateActionDigest(Digest actionDigest, PreconditionFailure.Builder preconditionFailure) throws InterruptedException {
-    ByteString actionBlob = null;
-    try {
-      actionBlob = getBlob(actionDigest);
-    } catch (IOException e) {
-      logger.log(SEVERE, "error retrieving action " + DigestUtil.toString(actionDigest), e);
-    }
-    if (actionBlob == null || actionBlob.isEmpty()) {
-      preconditionFailure.addViolationsBuilder()
-          .setType(VIOLATION_TYPE_MISSING)
-          .setSubject(MISSING_INPUT)
-          .setDescription("Action " + DigestUtil.toString(actionDigest));
-      throw new IllegalStateException(MISSING_INPUT);
-    }
-
-    Action action;
-    try {
-      action = Action.parseFrom(actionBlob);
-    } catch (InvalidProtocolBufferException e) {
-      preconditionFailure.addViolationsBuilder()
-          .setType(VIOLATION_TYPE_INVALID)
-          .setSubject(INVALID_ACTION)
-          .setDescription("Action " + DigestUtil.toString(actionDigest));
-      throw new IllegalStateException(INVALID_ACTION);
-    }
-
-    validateAction(action, preconditionFailure);
-    return action;
+    getLogger().info(message);
   }
 
   // this deserves a real async execute, but not now
@@ -1159,20 +954,6 @@
       ResultsCachePolicy resultsCachePolicy,
       RequestMetadata requestMetadata,
       Predicate<Operation> watcher) throws InterruptedException {
-<<<<<<< HEAD
-    final Action action;
-    PreconditionFailure.Builder preconditionFailure = PreconditionFailure.newBuilder();
-    try {
-      action = validateActionDigest(actionDigest, preconditionFailure);
-    } catch (IllegalStateException e) {
-      logger.log(SEVERE, "action is invalid " + DigestUtil.toString(actionDigest), e);
-      com.google.rpc.Status.Builder status = com.google.rpc.Status.newBuilder()
-          .setCode(Status.FAILED_PRECONDITION.getCode().value())
-          .setMessage(e.getMessage());
-      if (preconditionFailure.getViolationsCount() > 0) {
-        status.addDetails(Any.pack(preconditionFailure.build()));
-      }
-=======
     Action action;
     try {
       action = validateActionDigest(actionDigest);
@@ -1185,7 +966,6 @@
             .build();
       }
       logFailedStatus(actionDigest, status);
->>>>>>> 0274ea55
       Operation operation = Operation.newBuilder()
           .setDone(true)
           .setMetadata(Any.pack(ExecuteOperationMetadata.newBuilder()
@@ -1195,20 +975,16 @@
               .setStatus(status)
               .build()))
           .build();
-<<<<<<< HEAD
-      Preconditions.checkState(!watcher.test(operation), "watcher did not respect completed operation");
-=======
       if (watcher.test(operation)) {
         getLogger().severe("watcher did not respect completed operation for action " + DigestUtil.toString(actionDigest));
       }
->>>>>>> 0274ea55
       return;
     }
 
     ActionKey actionKey = DigestUtil.asActionKey(actionDigest);
     Operation operation = createOperation(actionKey);
 
-    logger.info(System.nanoTime() + ": Operation " + operation.getName() + " was created");
+    getLogger().info(System.nanoTime() + ": Operation " + operation.getName() + " was created");
 
     getLogger().info(
         String.format(
@@ -1245,7 +1021,7 @@
           .setResponse(Any.pack(ExecuteResponse.newBuilder()
               .setResult(actionResult)
               .setStatus(com.google.rpc.Status.newBuilder()
-                  .setCode(Code.OK.value())
+                  .setCode(Code.OK.getNumber())
                   .build())
               .setCachedResult(true)
               .build()));
@@ -1282,6 +1058,7 @@
       try {
         return operation.getMetadata().unpack(QueuedOperationMetadata.class).getExecuteOperationMetadata();
       } catch (InvalidProtocolBufferException e) {
+        logger.log(SEVERE, format("invalid executing operation metadata %s", operation.getName()), e);
         return null;
       }
     }
@@ -1289,6 +1066,7 @@
       try {
         return operation.getMetadata().unpack(ExecutingOperationMetadata.class).getExecuteOperationMetadata();
       } catch (InvalidProtocolBufferException e) {
+        logger.log(SEVERE, format("invalid executing operation metadata %s", operation.getName()), e);
         return null;
       }
     }
@@ -1296,13 +1074,14 @@
       try {
         return operation.getMetadata().unpack(CompletedOperationMetadata.class).getExecuteOperationMetadata();
       } catch (InvalidProtocolBufferException e) {
+        logger.log(SEVERE, format("invalid completed operation metadata %s", operation.getName()), e);
         return null;
       }
     }
     try {
       return operation.getMetadata().unpack(ExecuteOperationMetadata.class);
     } catch (InvalidProtocolBufferException e) {
-      logger.log(SEVERE, "invalid execute operation metadata " + operation.getName(), e);
+      logger.log(SEVERE, format("invalid execute operation metadata %s", operation.getName()), e);
       return null;
     }
   }
@@ -1319,8 +1098,8 @@
       }
     } catch (IOException e) {
       Status status = Status.fromThrowable(e);
-      if (status.getCode() != Code.NOT_FOUND) {
-        logger.log(SEVERE, "error getting action for " + operation.getName(), e);
+      if (status.getCode() != io.grpc.Status.Code.NOT_FOUND) {
+        getLogger().log(SEVERE, "error retrieving action", e);
       }
     }
     return null;
@@ -1350,17 +1129,28 @@
     return future;
   }
 
-  protected static boolean isCancelled(Operation operation) {
-    return operation.getDone() &&
-        operation.getResultCase() == Operation.ResultCase.ERROR &&
-        operation.getError().getCode() == Code.CANCELLED.value();
-  }
-
   protected static boolean isErrored(Operation operation) {
     return operation.getDone() &&
         operation.getResultCase() == Operation.ResultCase.RESPONSE &&
         operation.getResponse().is(ExecuteResponse.class) &&
-        expectExecuteResponse(operation).getStatus().getCode() != Code.OK.value();
+        expectExecuteResponse(operation).getStatus().getCode() != Code.OK.getNumber();
+  }
+
+  private static boolean isStage(Operation operation, Stage stage) {
+    ExecuteOperationMetadata metadata
+        = expectExecuteOperationMetadata(operation);
+    return metadata != null && metadata.getStage() == stage;
+  }
+
+  protected static boolean isUnknown(Operation operation) {
+    return isStage(operation, Stage.UNKNOWN);
+  }
+
+  protected boolean isCancelled(Operation operation) {
+    return operation.getDone() &&
+        operation.getResultCase() == Operation.ResultCase.RESPONSE &&
+        operation.getResponse().is(ExecuteResponse.class) &&
+        expectExecuteResponse(operation).getStatus().getCode() == Code.CANCELLED.getNumber();
   }
 
   private static ExecuteResponse expectExecuteResponse(Operation operation) {
@@ -1369,32 +1159,6 @@
     } catch (InvalidProtocolBufferException e) {
       return null;
     }
-  }
-
-  private static boolean isStage(Operation operation, Stage stage) {
-    ExecuteOperationMetadata metadata
-        = expectExecuteOperationMetadata(operation);
-    return metadata != null && metadata.getStage() == stage;
-  }
-
-<<<<<<< HEAD
-  protected static boolean isUnknown(Operation operation) {
-    return isStage(operation, Stage.UNKNOWN);
-=======
-  protected boolean isCancelled(Operation operation) {
-    return operation.getDone() &&
-        operation.getResultCase() == Operation.ResultCase.RESPONSE &&
-        operation.getResponse().is(ExecuteResponse.class) &&
-        expectExecuteResponse(operation).getStatus().getCode() == Code.CANCELLED.getNumber();
-  }
-
-  private static ExecuteResponse expectExecuteResponse(Operation operation) {
-    try {
-      return operation.getResponse().unpack(ExecuteResponse.class);
-    } catch (InvalidProtocolBufferException e) {
-      return null;
-    }
->>>>>>> 0274ea55
   }
 
   protected static boolean isQueued(Operation operation) {
@@ -1516,11 +1280,7 @@
           .build();
     }
     errorOperation(operation, com.google.rpc.Status.newBuilder()
-<<<<<<< HEAD
-        .setCode(com.google.rpc.Code.CANCELLED.getNumber())
-=======
         .setCode(Code.CANCELLED.getNumber())
->>>>>>> 0274ea55
         .build());
   }
 
@@ -1542,11 +1302,7 @@
           "Operation %s does not contain ExecuteOperationMetadata",
           name);
       errorOperation(operation, com.google.rpc.Status.newBuilder()
-<<<<<<< HEAD
-          .setCode(com.google.rpc.Code.INTERNAL.getNumber())
-=======
-          .setCode(com.google.rpc.Code.FAILED_PRECONDITION.getNumber())
->>>>>>> 0274ea55
+          .setCode(Code.INTERNAL.getNumber())
           .setMessage(message)
           .build());
       return false;
@@ -1564,17 +1320,6 @@
       return false;
     }
     Digest actionDigest = metadata.getActionDigest();
-<<<<<<< HEAD
-
-    PreconditionFailure.Builder preconditionFailure = PreconditionFailure.newBuilder();
-    try {
-      validateActionDigest(actionDigest, preconditionFailure);
-    } catch (IllegalStateException e) {
-      errorOperation(operation, com.google.rpc.Status.newBuilder()
-          .setCode(com.google.rpc.Code.FAILED_PRECONDITION.getNumber())
-          .addDetails(Any.pack(preconditionFailure.build()))
-          .build());
-=======
     try {
       validateActionDigest(actionDigest);
     } catch (StatusException e) {
@@ -1587,7 +1332,6 @@
       }
       logFailedStatus(actionDigest, status);
       errorOperation(operation, status);
->>>>>>> 0274ea55
       return false;
     }
 
@@ -1601,13 +1345,9 @@
     return putOperation(operation);
   }
 
-<<<<<<< HEAD
-  protected void errorOperation(Operation operation, com.google.rpc.Status status) throws InterruptedException {
-=======
   protected void errorOperation(
       Operation operation,
       com.google.rpc.Status status) throws InterruptedException {
->>>>>>> 0274ea55
     if (operation.getDone()) {
       throw new IllegalStateException("Trying to error already completed operation [" + name + "]");
     }
@@ -1635,7 +1375,7 @@
     ExecuteResponse executeResponse = ExecuteResponse.newBuilder()
         .setResult(actionResult)
         .setStatus(com.google.rpc.Status.newBuilder()
-            .setCode(Code.DEADLINE_EXCEEDED.value()))
+            .setCode(Code.DEADLINE_EXCEEDED.getNumber()))
         .build();
     ExecuteOperationMetadata metadata = expectExecuteOperationMetadata(operation);
     if (metadata == null) {
